// GENERATED CODE - DO NOT MODIFY BY HAND

part of 'custom_tables.dart';

// **************************************************************************
// MoorGenerator
// **************************************************************************

// ignore_for_file: unnecessary_brace_in_string_interps, unnecessary_this
class NoId extends DataClass implements Insertable<NoId> {
  final Uint8List payload;
  NoId({@required this.payload});
  factory NoId.fromData(Map<String, dynamic> data, GeneratedDatabase db,
      {String prefix}) {
    final effectivePrefix = prefix ?? '';
    final uint8ListType = db.typeSystem.forDartType<Uint8List>();
    return NoId(
      payload: uint8ListType
          .mapFromDatabaseResponse(data['${effectivePrefix}payload']),
    );
  }
  factory NoId.fromJson(Map<String, dynamic> json,
      {ValueSerializer serializer}) {
    serializer ??= moorRuntimeOptions.defaultSerializer;
    return NoId(
      payload: serializer.fromJson<Uint8List>(json['payload']),
    );
  }
  factory NoId.fromJsonString(String encodedJson,
          {ValueSerializer serializer}) =>
      NoId.fromJson(DataClass.parseJson(encodedJson) as Map<String, dynamic>,
          serializer: serializer);
  @override
  Map<String, dynamic> toJson({ValueSerializer serializer}) {
    serializer ??= moorRuntimeOptions.defaultSerializer;
    return <String, dynamic>{
      'payload': serializer.toJson<Uint8List>(payload),
    };
  }

  @override
  NoIdsCompanion createCompanion(bool nullToAbsent) {
    return NoIdsCompanion(
      payload: payload == null && nullToAbsent
          ? const Value.absent()
          : Value(payload),
    );
  }

  NoId copyWith({Uint8List payload}) => NoId(
        payload: payload ?? this.payload,
      );
  @override
  String toString() {
    return (StringBuffer('NoId(')..write('payload: $payload')..write(')'))
        .toString();
  }

  @override
  int get hashCode => $mrjf(payload.hashCode);
  @override
  bool operator ==(dynamic other) =>
      identical(this, other) ||
      (other is NoId && other.payload == this.payload);
}

class NoIdsCompanion extends UpdateCompanion<NoId> {
  final Value<Uint8List> payload;
  const NoIdsCompanion({
    this.payload = const Value.absent(),
  });
  NoIdsCompanion.insert({
    @required Uint8List payload,
  }) : payload = Value(payload);
  NoIdsCompanion copyWith({Value<Uint8List> payload}) {
    return NoIdsCompanion(
      payload: payload ?? this.payload,
    );
  }
}

class NoIds extends Table with TableInfo<NoIds, NoId> {
  final GeneratedDatabase _db;
  final String _alias;
  NoIds(this._db, [this._alias]);
  final VerificationMeta _payloadMeta = const VerificationMeta('payload');
  GeneratedBlobColumn _payload;
  GeneratedBlobColumn get payload => _payload ??= _constructPayload();
  GeneratedBlobColumn _constructPayload() {
    return GeneratedBlobColumn('payload', $tableName, false,
        $customConstraints: 'NOT NULL PRIMARY KEY');
  }

  @override
  List<GeneratedColumn> get $columns => [payload];
  @override
  NoIds get asDslTable => this;
  @override
  String get $tableName => _alias ?? 'no_ids';
  @override
  final String actualTableName = 'no_ids';
  @override
  VerificationContext validateIntegrity(NoIdsCompanion d,
      {bool isInserting = false}) {
    final context = VerificationContext();
    if (d.payload.present) {
      context.handle(_payloadMeta,
          payload.isAcceptableValue(d.payload.value, _payloadMeta));
    } else if (isInserting) {
      context.missing(_payloadMeta);
    }
    return context;
  }

  @override
  Set<GeneratedColumn> get $primaryKey => {payload};
  @override
  NoId map(Map<String, dynamic> data, {String tablePrefix}) {
    final effectivePrefix = tablePrefix != null ? '$tablePrefix.' : null;
    return NoId.fromData(data, _db, prefix: effectivePrefix);
  }

  @override
  Map<String, Variable> entityToSql(NoIdsCompanion d) {
    final map = <String, Variable>{};
    if (d.payload.present) {
      map['payload'] = Variable<Uint8List, BlobType>(d.payload.value);
    }
    return map;
  }

  @override
  NoIds createAlias(String alias) {
    return NoIds(_db, alias);
  }

  @override
  bool get withoutRowId => true;
  @override
  bool get dontWriteConstraints => true;
}

class WithDefault extends DataClass implements Insertable<WithDefault> {
  final String a;
  final int b;
  WithDefault({this.a, this.b});
  factory WithDefault.fromData(Map<String, dynamic> data, GeneratedDatabase db,
      {String prefix}) {
    final effectivePrefix = prefix ?? '';
    final stringType = db.typeSystem.forDartType<String>();
    final intType = db.typeSystem.forDartType<int>();
    return WithDefault(
      a: stringType.mapFromDatabaseResponse(data['${effectivePrefix}a']),
      b: intType.mapFromDatabaseResponse(data['${effectivePrefix}b']),
    );
  }
  factory WithDefault.fromJson(Map<String, dynamic> json,
      {ValueSerializer serializer}) {
    serializer ??= moorRuntimeOptions.defaultSerializer;
    return WithDefault(
      a: serializer.fromJson<String>(json['a']),
      b: serializer.fromJson<int>(json['b']),
    );
  }
  factory WithDefault.fromJsonString(String encodedJson,
          {ValueSerializer serializer}) =>
      WithDefault.fromJson(
          DataClass.parseJson(encodedJson) as Map<String, dynamic>,
          serializer: serializer);
  @override
  Map<String, dynamic> toJson({ValueSerializer serializer}) {
    serializer ??= moorRuntimeOptions.defaultSerializer;
    return <String, dynamic>{
      'a': serializer.toJson<String>(a),
      'b': serializer.toJson<int>(b),
    };
  }

  @override
  WithDefaultsCompanion createCompanion(bool nullToAbsent) {
    return WithDefaultsCompanion(
      a: a == null && nullToAbsent ? const Value.absent() : Value(a),
      b: b == null && nullToAbsent ? const Value.absent() : Value(b),
    );
  }

  WithDefault copyWith({String a, int b}) => WithDefault(
        a: a ?? this.a,
        b: b ?? this.b,
      );
  @override
  String toString() {
    return (StringBuffer('WithDefault(')
          ..write('a: $a, ')
          ..write('b: $b')
          ..write(')'))
        .toString();
  }

  @override
  int get hashCode => $mrjf($mrjc(a.hashCode, b.hashCode));
  @override
  bool operator ==(dynamic other) =>
      identical(this, other) ||
      (other is WithDefault && other.a == this.a && other.b == this.b);
}

class WithDefaultsCompanion extends UpdateCompanion<WithDefault> {
  final Value<String> a;
  final Value<int> b;
  const WithDefaultsCompanion({
    this.a = const Value.absent(),
    this.b = const Value.absent(),
  });
  WithDefaultsCompanion.insert({
    this.a = const Value.absent(),
    this.b = const Value.absent(),
  });
  WithDefaultsCompanion copyWith({Value<String> a, Value<int> b}) {
    return WithDefaultsCompanion(
      a: a ?? this.a,
      b: b ?? this.b,
    );
  }
}

class WithDefaults extends Table with TableInfo<WithDefaults, WithDefault> {
  final GeneratedDatabase _db;
  final String _alias;
  WithDefaults(this._db, [this._alias]);
  final VerificationMeta _aMeta = const VerificationMeta('a');
  GeneratedTextColumn _a;
  GeneratedTextColumn get a => _a ??= _constructA();
  GeneratedTextColumn _constructA() {
    return GeneratedTextColumn('a', $tableName, true,
        $customConstraints: 'DEFAULT \'something\'',
        defaultValue:
            const CustomExpression<String, StringType>('\'something\''));
  }

  final VerificationMeta _bMeta = const VerificationMeta('b');
  GeneratedIntColumn _b;
  GeneratedIntColumn get b => _b ??= _constructB();
  GeneratedIntColumn _constructB() {
    return GeneratedIntColumn('b', $tableName, true,
        $customConstraints: 'UNIQUE');
  }

  @override
  List<GeneratedColumn> get $columns => [a, b];
  @override
  WithDefaults get asDslTable => this;
  @override
  String get $tableName => _alias ?? 'with_defaults';
  @override
  final String actualTableName = 'with_defaults';
  @override
  VerificationContext validateIntegrity(WithDefaultsCompanion d,
      {bool isInserting = false}) {
    final context = VerificationContext();
    if (d.a.present) {
      context.handle(_aMeta, a.isAcceptableValue(d.a.value, _aMeta));
    }
    if (d.b.present) {
      context.handle(_bMeta, b.isAcceptableValue(d.b.value, _bMeta));
    }
    return context;
  }

  @override
  Set<GeneratedColumn> get $primaryKey => <GeneratedColumn>{};
  @override
  WithDefault map(Map<String, dynamic> data, {String tablePrefix}) {
    final effectivePrefix = tablePrefix != null ? '$tablePrefix.' : null;
    return WithDefault.fromData(data, _db, prefix: effectivePrefix);
  }

  @override
  Map<String, Variable> entityToSql(WithDefaultsCompanion d) {
    final map = <String, Variable>{};
    if (d.a.present) {
      map['a'] = Variable<String, StringType>(d.a.value);
    }
    if (d.b.present) {
      map['b'] = Variable<int, IntType>(d.b.value);
    }
    return map;
  }

  @override
  WithDefaults createAlias(String alias) {
    return WithDefaults(_db, alias);
  }

  @override
  bool get dontWriteConstraints => true;
}

class WithConstraint extends DataClass implements Insertable<WithConstraint> {
  final String a;
  final int b;
  final double c;
  WithConstraint({this.a, @required this.b, this.c});
  factory WithConstraint.fromData(
      Map<String, dynamic> data, GeneratedDatabase db,
      {String prefix}) {
    final effectivePrefix = prefix ?? '';
    final stringType = db.typeSystem.forDartType<String>();
    final intType = db.typeSystem.forDartType<int>();
    final doubleType = db.typeSystem.forDartType<double>();
    return WithConstraint(
      a: stringType.mapFromDatabaseResponse(data['${effectivePrefix}a']),
      b: intType.mapFromDatabaseResponse(data['${effectivePrefix}b']),
      c: doubleType.mapFromDatabaseResponse(data['${effectivePrefix}c']),
    );
  }
  factory WithConstraint.fromJson(Map<String, dynamic> json,
      {ValueSerializer serializer}) {
    serializer ??= moorRuntimeOptions.defaultSerializer;
    return WithConstraint(
      a: serializer.fromJson<String>(json['a']),
      b: serializer.fromJson<int>(json['b']),
      c: serializer.fromJson<double>(json['c']),
    );
  }
  factory WithConstraint.fromJsonString(String encodedJson,
          {ValueSerializer serializer}) =>
      WithConstraint.fromJson(
          DataClass.parseJson(encodedJson) as Map<String, dynamic>,
          serializer: serializer);
  @override
  Map<String, dynamic> toJson({ValueSerializer serializer}) {
    serializer ??= moorRuntimeOptions.defaultSerializer;
    return <String, dynamic>{
      'a': serializer.toJson<String>(a),
      'b': serializer.toJson<int>(b),
      'c': serializer.toJson<double>(c),
    };
  }

  @override
  WithConstraintsCompanion createCompanion(bool nullToAbsent) {
    return WithConstraintsCompanion(
      a: a == null && nullToAbsent ? const Value.absent() : Value(a),
      b: b == null && nullToAbsent ? const Value.absent() : Value(b),
      c: c == null && nullToAbsent ? const Value.absent() : Value(c),
    );
  }

  WithConstraint copyWith({String a, int b, double c}) => WithConstraint(
        a: a ?? this.a,
        b: b ?? this.b,
        c: c ?? this.c,
      );
  @override
  String toString() {
    return (StringBuffer('WithConstraint(')
          ..write('a: $a, ')
          ..write('b: $b, ')
          ..write('c: $c')
          ..write(')'))
        .toString();
  }

  @override
  int get hashCode => $mrjf($mrjc(a.hashCode, $mrjc(b.hashCode, c.hashCode)));
  @override
  bool operator ==(dynamic other) =>
      identical(this, other) ||
      (other is WithConstraint &&
          other.a == this.a &&
          other.b == this.b &&
          other.c == this.c);
}

class WithConstraintsCompanion extends UpdateCompanion<WithConstraint> {
  final Value<String> a;
  final Value<int> b;
  final Value<double> c;
  const WithConstraintsCompanion({
    this.a = const Value.absent(),
    this.b = const Value.absent(),
    this.c = const Value.absent(),
  });
  WithConstraintsCompanion.insert({
    this.a = const Value.absent(),
    @required int b,
    this.c = const Value.absent(),
  }) : b = Value(b);
  WithConstraintsCompanion copyWith(
      {Value<String> a, Value<int> b, Value<double> c}) {
    return WithConstraintsCompanion(
      a: a ?? this.a,
      b: b ?? this.b,
      c: c ?? this.c,
    );
  }
}

class WithConstraints extends Table
    with TableInfo<WithConstraints, WithConstraint> {
  final GeneratedDatabase _db;
  final String _alias;
  WithConstraints(this._db, [this._alias]);
  final VerificationMeta _aMeta = const VerificationMeta('a');
  GeneratedTextColumn _a;
  GeneratedTextColumn get a => _a ??= _constructA();
  GeneratedTextColumn _constructA() {
    return GeneratedTextColumn('a', $tableName, true, $customConstraints: '');
  }

  final VerificationMeta _bMeta = const VerificationMeta('b');
  GeneratedIntColumn _b;
  GeneratedIntColumn get b => _b ??= _constructB();
  GeneratedIntColumn _constructB() {
    return GeneratedIntColumn('b', $tableName, false,
        $customConstraints: 'NOT NULL');
  }

  final VerificationMeta _cMeta = const VerificationMeta('c');
  GeneratedRealColumn _c;
  GeneratedRealColumn get c => _c ??= _constructC();
  GeneratedRealColumn _constructC() {
    return GeneratedRealColumn('c', $tableName, true, $customConstraints: '');
  }

  @override
  List<GeneratedColumn> get $columns => [a, b, c];
  @override
  WithConstraints get asDslTable => this;
  @override
  String get $tableName => _alias ?? 'with_constraints';
  @override
  final String actualTableName = 'with_constraints';
  @override
  VerificationContext validateIntegrity(WithConstraintsCompanion d,
      {bool isInserting = false}) {
    final context = VerificationContext();
    if (d.a.present) {
      context.handle(_aMeta, a.isAcceptableValue(d.a.value, _aMeta));
    }
    if (d.b.present) {
      context.handle(_bMeta, b.isAcceptableValue(d.b.value, _bMeta));
    } else if (isInserting) {
      context.missing(_bMeta);
    }
    if (d.c.present) {
      context.handle(_cMeta, c.isAcceptableValue(d.c.value, _cMeta));
    }
    return context;
  }

  @override
  Set<GeneratedColumn> get $primaryKey => <GeneratedColumn>{};
  @override
  WithConstraint map(Map<String, dynamic> data, {String tablePrefix}) {
    final effectivePrefix = tablePrefix != null ? '$tablePrefix.' : null;
    return WithConstraint.fromData(data, _db, prefix: effectivePrefix);
  }

  @override
  Map<String, Variable> entityToSql(WithConstraintsCompanion d) {
    final map = <String, Variable>{};
    if (d.a.present) {
      map['a'] = Variable<String, StringType>(d.a.value);
    }
    if (d.b.present) {
      map['b'] = Variable<int, IntType>(d.b.value);
    }
    if (d.c.present) {
      map['c'] = Variable<double, RealType>(d.c.value);
    }
    return map;
  }

  @override
  WithConstraints createAlias(String alias) {
    return WithConstraints(_db, alias);
  }

  @override
  List<String> get customConstraints =>
      const ['FOREIGN KEY (a, b) REFERENCES with_defaults (a, b)'];
  @override
  bool get dontWriteConstraints => true;
}

class Config extends DataClass implements Insertable<Config> {
  final String configKey;
  final String configValue;
  Config({@required this.configKey, this.configValue});
  factory Config.fromData(Map<String, dynamic> data, GeneratedDatabase db,
      {String prefix}) {
    final effectivePrefix = prefix ?? '';
    final stringType = db.typeSystem.forDartType<String>();
    return Config(
      configKey: stringType
          .mapFromDatabaseResponse(data['${effectivePrefix}config_key']),
      configValue: stringType
          .mapFromDatabaseResponse(data['${effectivePrefix}config_value']),
    );
  }
  factory Config.fromJson(Map<String, dynamic> json,
      {ValueSerializer serializer}) {
    serializer ??= moorRuntimeOptions.defaultSerializer;
    return Config(
      configKey: serializer.fromJson<String>(json['config_key']),
      configValue: serializer.fromJson<String>(json['config_value']),
    );
  }
  factory Config.fromJsonString(String encodedJson,
          {ValueSerializer serializer}) =>
      Config.fromJson(DataClass.parseJson(encodedJson) as Map<String, dynamic>,
          serializer: serializer);
  @override
  Map<String, dynamic> toJson({ValueSerializer serializer}) {
    serializer ??= moorRuntimeOptions.defaultSerializer;
    return <String, dynamic>{
      'config_key': serializer.toJson<String>(configKey),
      'config_value': serializer.toJson<String>(configValue),
    };
  }

  @override
  ConfigCompanion createCompanion(bool nullToAbsent) {
    return ConfigCompanion(
      configKey: configKey == null && nullToAbsent
          ? const Value.absent()
          : Value(configKey),
      configValue: configValue == null && nullToAbsent
          ? const Value.absent()
          : Value(configValue),
    );
  }

  Config copyWith({String configKey, String configValue}) => Config(
        configKey: configKey ?? this.configKey,
        configValue: configValue ?? this.configValue,
      );
  @override
  String toString() {
    return (StringBuffer('Config(')
          ..write('configKey: $configKey, ')
          ..write('configValue: $configValue')
          ..write(')'))
        .toString();
  }

  @override
  int get hashCode => $mrjf($mrjc(configKey.hashCode, configValue.hashCode));
  @override
  bool operator ==(dynamic other) =>
      identical(this, other) ||
      (other is Config &&
          other.configKey == this.configKey &&
          other.configValue == this.configValue);
}

class ConfigCompanion extends UpdateCompanion<Config> {
  final Value<String> configKey;
  final Value<String> configValue;
  const ConfigCompanion({
    this.configKey = const Value.absent(),
    this.configValue = const Value.absent(),
  });
  ConfigCompanion.insert({
    @required String configKey,
    this.configValue = const Value.absent(),
  }) : configKey = Value(configKey);
  ConfigCompanion copyWith(
      {Value<String> configKey, Value<String> configValue}) {
    return ConfigCompanion(
      configKey: configKey ?? this.configKey,
      configValue: configValue ?? this.configValue,
    );
  }
}

class ConfigTable extends Table with TableInfo<ConfigTable, Config> {
  final GeneratedDatabase _db;
  final String _alias;
  ConfigTable(this._db, [this._alias]);
  final VerificationMeta _configKeyMeta = const VerificationMeta('configKey');
  GeneratedTextColumn _configKey;
  GeneratedTextColumn get configKey => _configKey ??= _constructConfigKey();
  GeneratedTextColumn _constructConfigKey() {
    return GeneratedTextColumn('config_key', $tableName, false,
        $customConstraints: 'not null primary key');
  }

  final VerificationMeta _configValueMeta =
      const VerificationMeta('configValue');
  GeneratedTextColumn _configValue;
  GeneratedTextColumn get configValue =>
      _configValue ??= _constructConfigValue();
  GeneratedTextColumn _constructConfigValue() {
    return GeneratedTextColumn('config_value', $tableName, true,
        $customConstraints: '');
  }

  @override
  List<GeneratedColumn> get $columns => [configKey, configValue];
  @override
  ConfigTable get asDslTable => this;
  @override
  String get $tableName => _alias ?? 'config';
  @override
  final String actualTableName = 'config';
  @override
  VerificationContext validateIntegrity(ConfigCompanion d,
      {bool isInserting = false}) {
    final context = VerificationContext();
    if (d.configKey.present) {
      context.handle(_configKeyMeta,
          configKey.isAcceptableValue(d.configKey.value, _configKeyMeta));
    } else if (isInserting) {
      context.missing(_configKeyMeta);
    }
    if (d.configValue.present) {
      context.handle(_configValueMeta,
          configValue.isAcceptableValue(d.configValue.value, _configValueMeta));
    }
    return context;
  }

  @override
  Set<GeneratedColumn> get $primaryKey => {configKey};
  @override
  Config map(Map<String, dynamic> data, {String tablePrefix}) {
    final effectivePrefix = tablePrefix != null ? '$tablePrefix.' : null;
    return Config.fromData(data, _db, prefix: effectivePrefix);
  }

  @override
  Map<String, Variable> entityToSql(ConfigCompanion d) {
    final map = <String, Variable>{};
    if (d.configKey.present) {
      map['config_key'] = Variable<String, StringType>(d.configKey.value);
    }
    if (d.configValue.present) {
      map['config_value'] = Variable<String, StringType>(d.configValue.value);
    }
    return map;
  }

  @override
  ConfigTable createAlias(String alias) {
    return ConfigTable(_db, alias);
  }

  @override
  bool get dontWriteConstraints => true;
}

class MytableData extends DataClass implements Insertable<MytableData> {
  final int someid;
  final String sometext;
  final bool somebool;
  final DateTime somedate;
  MytableData(
      {@required this.someid, this.sometext, this.somebool, this.somedate});
  factory MytableData.fromData(Map<String, dynamic> data, GeneratedDatabase db,
      {String prefix}) {
    final effectivePrefix = prefix ?? '';
    final intType = db.typeSystem.forDartType<int>();
    final stringType = db.typeSystem.forDartType<String>();
    final boolType = db.typeSystem.forDartType<bool>();
    final dateTimeType = db.typeSystem.forDartType<DateTime>();
    return MytableData(
      someid: intType.mapFromDatabaseResponse(data['${effectivePrefix}someid']),
      sometext: stringType
          .mapFromDatabaseResponse(data['${effectivePrefix}sometext']),
      somebool:
          boolType.mapFromDatabaseResponse(data['${effectivePrefix}somebool']),
      somedate: dateTimeType
          .mapFromDatabaseResponse(data['${effectivePrefix}somedate']),
    );
  }
  factory MytableData.fromJson(Map<String, dynamic> json,
      {ValueSerializer serializer}) {
    serializer ??= moorRuntimeOptions.defaultSerializer;
    return MytableData(
      someid: serializer.fromJson<int>(json['someid']),
      sometext: serializer.fromJson<String>(json['sometext']),
      somebool: serializer.fromJson<bool>(json['somebool']),
      somedate: serializer.fromJson<DateTime>(json['somedate']),
    );
  }
  factory MytableData.fromJsonString(String encodedJson,
          {ValueSerializer serializer}) =>
      MytableData.fromJson(
          DataClass.parseJson(encodedJson) as Map<String, dynamic>,
          serializer: serializer);
  @override
  Map<String, dynamic> toJson({ValueSerializer serializer}) {
    serializer ??= moorRuntimeOptions.defaultSerializer;
    return <String, dynamic>{
      'someid': serializer.toJson<int>(someid),
      'sometext': serializer.toJson<String>(sometext),
      'somebool': serializer.toJson<bool>(somebool),
      'somedate': serializer.toJson<DateTime>(somedate),
    };
  }

  @override
  MytableCompanion createCompanion(bool nullToAbsent) {
    return MytableCompanion(
      someid:
          someid == null && nullToAbsent ? const Value.absent() : Value(someid),
      sometext: sometext == null && nullToAbsent
          ? const Value.absent()
          : Value(sometext),
      somebool: somebool == null && nullToAbsent
          ? const Value.absent()
          : Value(somebool),
      somedate: somedate == null && nullToAbsent
          ? const Value.absent()
          : Value(somedate),
    );
  }

  MytableData copyWith(
          {int someid, String sometext, bool somebool, DateTime somedate}) =>
      MytableData(
        someid: someid ?? this.someid,
        sometext: sometext ?? this.sometext,
        somebool: somebool ?? this.somebool,
        somedate: somedate ?? this.somedate,
      );
  @override
  String toString() {
    return (StringBuffer('MytableData(')
          ..write('someid: $someid, ')
          ..write('sometext: $sometext, ')
          ..write('somebool: $somebool, ')
          ..write('somedate: $somedate')
          ..write(')'))
        .toString();
  }

  @override
  int get hashCode => $mrjf($mrjc(someid.hashCode,
      $mrjc(sometext.hashCode, $mrjc(somebool.hashCode, somedate.hashCode))));
  @override
  bool operator ==(dynamic other) =>
      identical(this, other) ||
      (other is MytableData &&
          other.someid == this.someid &&
          other.sometext == this.sometext &&
          other.somebool == this.somebool &&
          other.somedate == this.somedate);
}

class MytableCompanion extends UpdateCompanion<MytableData> {
  final Value<int> someid;
  final Value<String> sometext;
  final Value<bool> somebool;
  final Value<DateTime> somedate;
  const MytableCompanion({
    this.someid = const Value.absent(),
    this.sometext = const Value.absent(),
    this.somebool = const Value.absent(),
    this.somedate = const Value.absent(),
  });
  MytableCompanion.insert({
    this.someid = const Value.absent(),
    this.sometext = const Value.absent(),
    this.somebool = const Value.absent(),
    this.somedate = const Value.absent(),
  });
  MytableCompanion copyWith(
      {Value<int> someid,
      Value<String> sometext,
      Value<bool> somebool,
      Value<DateTime> somedate}) {
    return MytableCompanion(
      someid: someid ?? this.someid,
      sometext: sometext ?? this.sometext,
      somebool: somebool ?? this.somebool,
      somedate: somedate ?? this.somedate,
    );
  }
}

class Mytable extends Table with TableInfo<Mytable, MytableData> {
  final GeneratedDatabase _db;
  final String _alias;
  Mytable(this._db, [this._alias]);
  final VerificationMeta _someidMeta = const VerificationMeta('someid');
  GeneratedIntColumn _someid;
  GeneratedIntColumn get someid => _someid ??= _constructSomeid();
  GeneratedIntColumn _constructSomeid() {
    return GeneratedIntColumn('someid', $tableName, false,
        declaredAsPrimaryKey: true, $customConstraints: 'NOT NULL PRIMARY KEY');
  }

  final VerificationMeta _sometextMeta = const VerificationMeta('sometext');
  GeneratedTextColumn _sometext;
  GeneratedTextColumn get sometext => _sometext ??= _constructSometext();
  GeneratedTextColumn _constructSometext() {
    return GeneratedTextColumn('sometext', $tableName, true,
        $customConstraints: '');
  }

  final VerificationMeta _someboolMeta = const VerificationMeta('somebool');
  GeneratedBoolColumn _somebool;
  GeneratedBoolColumn get somebool => _somebool ??= _constructSomebool();
  GeneratedBoolColumn _constructSomebool() {
    return GeneratedBoolColumn('somebool', $tableName, true,
        $customConstraints: '');
  }

  final VerificationMeta _somedateMeta = const VerificationMeta('somedate');
  GeneratedDateTimeColumn _somedate;
  GeneratedDateTimeColumn get somedate => _somedate ??= _constructSomedate();
  GeneratedDateTimeColumn _constructSomedate() {
    return GeneratedDateTimeColumn('somedate', $tableName, true,
        $customConstraints: '');
  }

  @override
  List<GeneratedColumn> get $columns => [someid, sometext, somebool, somedate];
  @override
  Mytable get asDslTable => this;
  @override
  String get $tableName => _alias ?? 'mytable';
  @override
  final String actualTableName = 'mytable';
  @override
  VerificationContext validateIntegrity(MytableCompanion d,
      {bool isInserting = false}) {
    final context = VerificationContext();
    if (d.someid.present) {
      context.handle(
          _someidMeta, someid.isAcceptableValue(d.someid.value, _someidMeta));
    }
    if (d.sometext.present) {
      context.handle(_sometextMeta,
          sometext.isAcceptableValue(d.sometext.value, _sometextMeta));
    }
    if (d.somebool.present) {
      context.handle(_someboolMeta,
          somebool.isAcceptableValue(d.somebool.value, _someboolMeta));
    }
    if (d.somedate.present) {
      context.handle(_somedateMeta,
          somedate.isAcceptableValue(d.somedate.value, _somedateMeta));
    }
    return context;
  }

  @override
  Set<GeneratedColumn> get $primaryKey => {someid};
  @override
  MytableData map(Map<String, dynamic> data, {String tablePrefix}) {
    final effectivePrefix = tablePrefix != null ? '$tablePrefix.' : null;
    return MytableData.fromData(data, _db, prefix: effectivePrefix);
  }

  @override
  Map<String, Variable> entityToSql(MytableCompanion d) {
    final map = <String, Variable>{};
    if (d.someid.present) {
      map['someid'] = Variable<int, IntType>(d.someid.value);
    }
    if (d.sometext.present) {
      map['sometext'] = Variable<String, StringType>(d.sometext.value);
    }
    if (d.somebool.present) {
      map['somebool'] = Variable<bool, BoolType>(d.somebool.value);
    }
    if (d.somedate.present) {
      map['somedate'] = Variable<DateTime, DateTimeType>(d.somedate.value);
    }
    return map;
  }

  @override
  Mytable createAlias(String alias) {
    return Mytable(_db, alias);
  }

  @override
  bool get dontWriteConstraints => true;
}

class EMail extends DataClass implements Insertable<EMail> {
  final String sender;
  final String title;
  final String body;
  EMail({@required this.sender, @required this.title, @required this.body});
  factory EMail.fromData(Map<String, dynamic> data, GeneratedDatabase db,
      {String prefix}) {
    final effectivePrefix = prefix ?? '';
    final stringType = db.typeSystem.forDartType<String>();
    return EMail(
      sender:
          stringType.mapFromDatabaseResponse(data['${effectivePrefix}sender']),
      title:
          stringType.mapFromDatabaseResponse(data['${effectivePrefix}title']),
      body: stringType.mapFromDatabaseResponse(data['${effectivePrefix}body']),
    );
  }
  factory EMail.fromJson(Map<String, dynamic> json,
      {ValueSerializer serializer}) {
    serializer ??= moorRuntimeOptions.defaultSerializer;
    return EMail(
      sender: serializer.fromJson<String>(json['sender']),
      title: serializer.fromJson<String>(json['title']),
      body: serializer.fromJson<String>(json['body']),
    );
  }
  factory EMail.fromJsonString(String encodedJson,
          {ValueSerializer serializer}) =>
      EMail.fromJson(DataClass.parseJson(encodedJson) as Map<String, dynamic>,
          serializer: serializer);
  @override
  Map<String, dynamic> toJson({ValueSerializer serializer}) {
    serializer ??= moorRuntimeOptions.defaultSerializer;
    return <String, dynamic>{
      'sender': serializer.toJson<String>(sender),
      'title': serializer.toJson<String>(title),
      'body': serializer.toJson<String>(body),
    };
  }

  @override
  EmailCompanion createCompanion(bool nullToAbsent) {
    return EmailCompanion(
      sender:
          sender == null && nullToAbsent ? const Value.absent() : Value(sender),
      title:
          title == null && nullToAbsent ? const Value.absent() : Value(title),
      body: body == null && nullToAbsent ? const Value.absent() : Value(body),
    );
  }

  EMail copyWith({String sender, String title, String body}) => EMail(
        sender: sender ?? this.sender,
        title: title ?? this.title,
        body: body ?? this.body,
      );
  @override
  String toString() {
    return (StringBuffer('EMail(')
          ..write('sender: $sender, ')
          ..write('title: $title, ')
          ..write('body: $body')
          ..write(')'))
        .toString();
  }

  @override
  int get hashCode =>
      $mrjf($mrjc(sender.hashCode, $mrjc(title.hashCode, body.hashCode)));
  @override
  bool operator ==(dynamic other) =>
      identical(this, other) ||
      (other is EMail &&
          other.sender == this.sender &&
          other.title == this.title &&
          other.body == this.body);
}

class EmailCompanion extends UpdateCompanion<EMail> {
  final Value<String> sender;
  final Value<String> title;
  final Value<String> body;
  const EmailCompanion({
    this.sender = const Value.absent(),
    this.title = const Value.absent(),
    this.body = const Value.absent(),
  });
  EmailCompanion.insert({
    @required String sender,
    @required String title,
    @required String body,
  })  : sender = Value(sender),
        title = Value(title),
        body = Value(body);
  EmailCompanion copyWith(
      {Value<String> sender, Value<String> title, Value<String> body}) {
    return EmailCompanion(
      sender: sender ?? this.sender,
      title: title ?? this.title,
      body: body ?? this.body,
    );
  }
}

class Email extends Table
    with TableInfo<Email, EMail>, VirtualTableInfo<Email, EMail> {
  final GeneratedDatabase _db;
  final String _alias;
  Email(this._db, [this._alias]);
  final VerificationMeta _senderMeta = const VerificationMeta('sender');
  GeneratedTextColumn _sender;
  GeneratedTextColumn get sender => _sender ??= _constructSender();
  GeneratedTextColumn _constructSender() {
    return GeneratedTextColumn('sender', $tableName, false,
        $customConstraints: '');
  }

  final VerificationMeta _titleMeta = const VerificationMeta('title');
  GeneratedTextColumn _title;
  GeneratedTextColumn get title => _title ??= _constructTitle();
  GeneratedTextColumn _constructTitle() {
    return GeneratedTextColumn('title', $tableName, false,
        $customConstraints: '');
  }

  final VerificationMeta _bodyMeta = const VerificationMeta('body');
  GeneratedTextColumn _body;
  GeneratedTextColumn get body => _body ??= _constructBody();
  GeneratedTextColumn _constructBody() {
    return GeneratedTextColumn('body', $tableName, false,
        $customConstraints: '');
  }

  @override
  List<GeneratedColumn> get $columns => [sender, title, body];
  @override
  Email get asDslTable => this;
  @override
  String get $tableName => _alias ?? 'email';
  @override
  final String actualTableName = 'email';
  @override
  VerificationContext validateIntegrity(EmailCompanion d,
      {bool isInserting = false}) {
    final context = VerificationContext();
    if (d.sender.present) {
      context.handle(
          _senderMeta, sender.isAcceptableValue(d.sender.value, _senderMeta));
    } else if (isInserting) {
      context.missing(_senderMeta);
    }
    if (d.title.present) {
      context.handle(
          _titleMeta, title.isAcceptableValue(d.title.value, _titleMeta));
    } else if (isInserting) {
      context.missing(_titleMeta);
    }
    if (d.body.present) {
      context.handle(
          _bodyMeta, body.isAcceptableValue(d.body.value, _bodyMeta));
    } else if (isInserting) {
      context.missing(_bodyMeta);
    }
    return context;
  }

  @override
  Set<GeneratedColumn> get $primaryKey => <GeneratedColumn>{};
  @override
  EMail map(Map<String, dynamic> data, {String tablePrefix}) {
    final effectivePrefix = tablePrefix != null ? '$tablePrefix.' : null;
    return EMail.fromData(data, _db, prefix: effectivePrefix);
  }

  @override
  Map<String, Variable> entityToSql(EmailCompanion d) {
    final map = <String, Variable>{};
    if (d.sender.present) {
      map['sender'] = Variable<String, StringType>(d.sender.value);
    }
    if (d.title.present) {
      map['title'] = Variable<String, StringType>(d.title.value);
    }
    if (d.body.present) {
      map['body'] = Variable<String, StringType>(d.body.value);
    }
    return map;
  }

  @override
  Email createAlias(String alias) {
    return Email(_db, alias);
  }

  @override
  bool get dontWriteConstraints => true;
  @override
  String get moduleAndArgs => 'fts5(sender, title, body)';
}

abstract class _$CustomTablesDb extends GeneratedDatabase {
  _$CustomTablesDb(QueryExecutor e) : super(SqlTypeSystem.defaultInstance, e);
  _$CustomTablesDb.connect(DatabaseConnection c) : super.connect(c);
  NoIds _noIds;
  NoIds get noIds => _noIds ??= NoIds(this);
  WithDefaults _withDefaults;
  WithDefaults get withDefaults => _withDefaults ??= WithDefaults(this);
  WithConstraints _withConstraints;
  WithConstraints get withConstraints =>
      _withConstraints ??= WithConstraints(this);
  ConfigTable _config;
  ConfigTable get config => _config ??= ConfigTable(this);
  Mytable _mytable;
  Mytable get mytable => _mytable ??= Mytable(this);
<<<<<<< HEAD
  Trigger _myTrigger;
  Trigger get myTrigger => _myTrigger ??= Trigger(
      'CREATE TRIGGER my_trigger AFTER INSERT ON config BEGIN\n    INSERT INTO with_defaults VALUES (new.config_key, LENGTH(new.config_value));\nEND;',
      'my_trigger');
=======
  Email _email;
  Email get email => _email ??= Email(this);
>>>>>>> 757abf3b
  Config _rowToConfig(QueryRow row) {
    return Config(
      configKey: row.readString('config_key'),
      configValue: row.readString('config_value'),
    );
  }

  Selectable<Config> readConfig(String var1) {
    return customSelectQuery('SELECT * FROM config WHERE config_key = ?',
        variables: [Variable.withString(var1)],
        readsFrom: {config}).map(_rowToConfig);
  }

  Selectable<Config> readMultiple(List<String> var1, OrderBy clause) {
    var $arrayStartIndex = 1;
    final expandedvar1 = $expandVar($arrayStartIndex, var1.length);
    $arrayStartIndex += var1.length;
    final generatedclause = $write(clause);
    $arrayStartIndex += generatedclause.amountOfVariables;
    return customSelectQuery(
        'SELECT * FROM config WHERE config_key IN ($expandedvar1) ORDER BY ${generatedclause.sql}',
        variables: [
          for (var $ in var1) Variable.withString($),
          ...generatedclause.introducedVariables
        ],
        readsFrom: {
          config
        }).map(_rowToConfig);
  }

  Selectable<Config> readDynamic(Expression<bool, BoolType> predicate) {
    final generatedpredicate = $write(predicate);
    return customSelectQuery(
        'SELECT * FROM config WHERE ${generatedpredicate.sql}',
        variables: [...generatedpredicate.introducedVariables],
        readsFrom: {config}).map(_rowToConfig);
  }

  Selectable<Config> findValidJsons() {
    return customSelectQuery(
        'SELECT * FROM config WHERE json_valid(config_value)',
        variables: [],
        readsFrom: {config}).map(_rowToConfig);
  }

  MultipleResult _rowToMultipleResult(QueryRow row) {
    return MultipleResult(
      a: row.readString('a'),
      b: row.readInt('b'),
      c: row.readDouble('c'),
      a1: row.readString('a'),
      b1: row.readInt('b'),
    );
  }

  Selectable<MultipleResult> multiple(Expression<bool, BoolType> predicate) {
    final generatedpredicate = $write(predicate, hasMultipleTables: true);
    return customSelectQuery(
        'SELECT * FROM with_constraints c\n INNER JOIN with_defaults d\n   ON d.a = c.a AND d.b = c.b\n WHERE ${generatedpredicate.sql}',
        variables: [...generatedpredicate.introducedVariables],
        readsFrom: {withConstraints, withDefaults}).map(_rowToMultipleResult);
  }

  EMail _rowToEMail(QueryRow row) {
    return EMail(
      sender: row.readString('sender'),
      title: row.readString('title'),
      body: row.readString('body'),
    );
  }

  Selectable<EMail> searchEmails(String term) {
    return customSelectQuery(
        'SELECT * FROM email WHERE email MATCH :term ORDER BY rank',
        variables: [Variable.withString(term)],
        readsFrom: {email}).map(_rowToEMail);
  }

  ReadRowIdResult _rowToReadRowIdResult(QueryRow row) {
    return ReadRowIdResult(
      rowid: row.readInt('rowid'),
      configKey: row.readString('config_key'),
      configValue: row.readString('config_value'),
    );
  }

  Selectable<ReadRowIdResult> readRowId(Expression<int, IntType> expr) {
    final generatedexpr = $write(expr);
    return customSelectQuery(
        'SELECT oid, * FROM config WHERE _rowid_ = ${generatedexpr.sql}',
        variables: [...generatedexpr.introducedVariables],
        readsFrom: {config}).map(_rowToReadRowIdResult);
  }

  Selectable<int> cfeTest() {
    return customSelectQuery(
        'WITH RECURSIVE\n  cnt(x) AS (\n    SELECT 1\n      UNION ALL\n      SELECT x+1 FROM cnt\n      LIMIT 1000000\n    )\n  SELECT x FROM cnt',
        variables: [],
        readsFrom: {}).map((QueryRow row) => row.readInt('x'));
  }

  Future<int> writeConfig(String key, String value) {
    return customInsert(
      'REPLACE INTO config VALUES (:key, :value)',
      variables: [Variable.withString(key), Variable.withString(value)],
      updates: {config},
    );
  }

  @override
  List<TableInfo> get allTables =>
<<<<<<< HEAD
      [noIds, withDefaults, withConstraints, config, mytable];
  @override
  List<DatabaseSchemaEntity> get allEntities =>
      [noIds, withDefaults, withConstraints, config, mytable, myTrigger];
=======
      [noIds, withDefaults, withConstraints, config, mytable, email];
}

class MultipleResult {
  final String a;
  final int b;
  final double c;
  final String a1;
  final int b1;
  MultipleResult({
    this.a,
    this.b,
    this.c,
    this.a1,
    this.b1,
  });
  @override
  int get hashCode => $mrjf($mrjc(a.hashCode,
      $mrjc(b.hashCode, $mrjc(c.hashCode, $mrjc(a1.hashCode, b1.hashCode)))));
  @override
  bool operator ==(dynamic other) =>
      identical(this, other) ||
      (other is MultipleResult &&
          other.a == this.a &&
          other.b == this.b &&
          other.c == this.c &&
          other.a1 == this.a1 &&
          other.b1 == this.b1);
>>>>>>> 757abf3b
}

class ReadRowIdResult {
  final int rowid;
  final String configKey;
  final String configValue;
  ReadRowIdResult({
    this.rowid,
    this.configKey,
    this.configValue,
  });
  @override
  int get hashCode => $mrjf(
      $mrjc(rowid.hashCode, $mrjc(configKey.hashCode, configValue.hashCode)));
  @override
  bool operator ==(dynamic other) =>
      identical(this, other) ||
      (other is ReadRowIdResult &&
          other.rowid == this.rowid &&
          other.configKey == this.configKey &&
          other.configValue == this.configValue);
}<|MERGE_RESOLUTION|>--- conflicted
+++ resolved
@@ -1098,15 +1098,8 @@
   ConfigTable get config => _config ??= ConfigTable(this);
   Mytable _mytable;
   Mytable get mytable => _mytable ??= Mytable(this);
-<<<<<<< HEAD
-  Trigger _myTrigger;
-  Trigger get myTrigger => _myTrigger ??= Trigger(
-      'CREATE TRIGGER my_trigger AFTER INSERT ON config BEGIN\n    INSERT INTO with_defaults VALUES (new.config_key, LENGTH(new.config_value));\nEND;',
-      'my_trigger');
-=======
   Email _email;
   Email get email => _email ??= Email(this);
->>>>>>> 757abf3b
   Config _rowToConfig(QueryRow row) {
     return Config(
       configKey: row.readString('config_key'),
@@ -1218,12 +1211,6 @@
 
   @override
   List<TableInfo> get allTables =>
-<<<<<<< HEAD
-      [noIds, withDefaults, withConstraints, config, mytable];
-  @override
-  List<DatabaseSchemaEntity> get allEntities =>
-      [noIds, withDefaults, withConstraints, config, mytable, myTrigger];
-=======
       [noIds, withDefaults, withConstraints, config, mytable, email];
 }
 
@@ -1252,7 +1239,6 @@
           other.c == this.c &&
           other.a1 == this.a1 &&
           other.b1 == this.b1);
->>>>>>> 757abf3b
 }
 
 class ReadRowIdResult {
